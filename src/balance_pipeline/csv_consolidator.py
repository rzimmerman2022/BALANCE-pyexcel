--- conflicted
+++ resolved
@@ -123,29 +123,23 @@
     return series.apply(map_value_to_bool).astype("boolean")  # type: ignore[return-value] # Mypy struggles with pandas extension dtypes
 
 
-<<<<<<< HEAD
-def _normalize_csv_header(header: str) -> str:
-    """Normalize a CSV column header."""
-=======
 def _normalize_csv_header(
     header: Any,
 ) -> str:  # Allow Any for robustness, will cast to str
-    """Normalizes a CSV column header: lowercase, strip, remove special chars except space."""
->>>>>>> 83556348
+    """Normalizes a CSV column header: lowercase, strip, remove special chars except space, and applies common aliases."""
     if not isinstance(header, str):
         header = str(header)  # Attempt to convert to string if not already
 
     # Ensure header is treated as str for subsequent operations
-    # This cast might be redundant if str() always returns str, but explicit for mypy.
-    processed_header = cast(str, header)
+    processed_header = cast(str, header) # cast is already imported
     # Convert to lowercase
     normalized = processed_header.lower()
     # Remove special characters except spaces, then strip leading/trailing whitespace
     normalized = re.sub(r"[^a-z0-9\s]", "", normalized).strip()
     # Replace multiple spaces with a single space
-<<<<<<< HEAD
-    normalized = re.sub(r'\s+', ' ', normalized)
-
+    normalized = re.sub(r"\s+", " ", normalized)
+
+    # Alias mapping from main branch
     alias_map = {
         'txn date': 'date',
         'transaction date': 'date',
@@ -154,10 +148,6 @@
     }
 
     return alias_map.get(normalized, normalized)
-=======
-    normalized = re.sub(r"\s+", " ", normalized)
-    return normalized
->>>>>>> 83556348
 
 
 # --- Helper for TxnID Generation ---
